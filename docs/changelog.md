--- conflicted
+++ resolved
@@ -1,13 +1,9 @@
 # Changelog
 
-<<<<<<< HEAD
 ## Version 0.400 -- 2020-07-08
-Significantly speed up swifter axis=1 string applies by using modin, resolving a long-standing issue for swifter. Special thanks to Devin Petersohn for the collaboration.
-(1) Add Modin as a hard dependency
-(2) Use Modin for axis=1 string applies, unless allow_dask_on_strings(True) is set. If that flag is set, still use Dask.
-=======
-## Version 0.310
-Enable compatibility with modin dataframes. Compatibility not only allows modin dataframes to work with `df.swifter.apply(...)`, but still attempts to vectorize the operation which can lead to a performance boost.
+Two major enhancements are included in this release.
+
+1. Enable compatibility with modin dataframes. Compatibility not only allows modin dataframes to work with `df.swifter.apply(...)`, but still attempts to vectorize the operation which can lead to a performance boost.
 
 Example:
 ```python
@@ -16,7 +12,9 @@
 df = pd.DataFrame(...)
 df.swifter.apply(...)
 ```
->>>>>>> 572579a1
+
+2. Significantly speed up swifter axis=1 string applies by using Modin, resolving a long-standing issue for swifter. Special thanks to Devin Petersohn for the collaboration.
+* Use Modin for axis=1 string applies, unless allow_dask_on_strings(True) is set. If that flag is set, still use Dask.
 
 ## Version 0.305
 (1) Remove Numba hard dependency, but still handle TypingErrors when numba is installed
