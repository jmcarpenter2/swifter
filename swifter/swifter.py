--- conflicted
+++ resolved
@@ -7,30 +7,11 @@
 from abc import abstractmethod
 from math import ceil
 from logging import config
-<<<<<<< HEAD
-from psutil import cpu_count, virtual_memory
-=======
->>>>>>> 572579a1
 from dask import dataframe as dd
 
 from tqdm.auto import tqdm
 from .tqdm_dask_progressbar import TQDMDaskProgressBar
 
-<<<<<<< HEAD
-config.dictConfig({"version": 1, "disable_existing_loggers": True})
-warnings.filterwarnings("ignore", category=FutureWarning)
-import modin.pandas as md
-
-ERRORS_TO_HANDLE = [AttributeError, ValueError, TypeError, KeyError]
-try:
-    from numba.core.errors import TypingError
-
-    ERRORS_TO_HANDLE.append(TypingError)
-except ImportError:
-    pass
-ERRORS_TO_HANDLE = tuple(ERRORS_TO_HANDLE)
-
-=======
 from .base import (
     _SwifterBaseObject,
     suppress_stdout_stderr,
@@ -43,7 +24,6 @@
 config.dictConfig({"version": 1, "disable_existing_loggers": True})
 warnings.filterwarnings("ignore", category=FutureWarning)
 import modin.pandas as md
->>>>>>> 572579a1
 
 register_parallel_series_accessor(md.Series)
 register_parallel_dataframe_accessor(md.DataFrame)
@@ -66,66 +46,12 @@
                 "This pandas object has duplicate indices, and swifter may not be able to improve performance. Consider resetting the indices with `df.reset_index(drop=True)`."
             )
         self._SAMPLE_SIZE = SAMPLE_SIZE if self._nrows > (25 * SAMPLE_SIZE) else int(ceil(self._nrows / 25))
-<<<<<<< HEAD
-
-        self._ray_memory = None
-        self.set_npartitions(npartitions=npartitions)
-=======
-        self.set_npartitions(npartitions)
->>>>>>> 572579a1
         self._dask_threshold = dask_threshold
         self._scheduler = scheduler
         self._progress_bar = progress_bar
         self._progress_bar_desc = progress_bar_desc
         self._allow_dask_on_strings = allow_dask_on_strings
 
-<<<<<<< HEAD
-    @staticmethod
-    def _validate_apply(expr, error_message):
-        if not expr:
-            raise ValueError(error_message)
-
-    def set_npartitions(self, npartitions=None):
-        """
-        Set the number of partitions to use for dask
-        """
-        if npartitions is None:
-            self._npartitions = cpu_count() * 2
-        else:
-            self._npartitions = npartitions
-        md.DEFAULT_NPARTITIONS = self._npartitions
-        return self
-
-    def set_ray_compute(self, num_cpus=None, memory=None, **kwds):
-        """
-        Set the amount of compute used by ray for modin dataframes.
-
-        Args:
-            n_cpus: the number of cpus used by ray multiprocessing
-            memory: the amount of memory allocated to ray workers
-                If a proportion of 1 is provided (0 < memory <= 1],
-                    then that proportion of available memory is used
-                If a value greater than 1 is provided (1 < memory <= virtual_memory().available]
-                    then that many bytes of memory are used
-            kwds: key-word arguments to pass to `ray.init()`
-        """
-        if memory is None:
-            self._ray_memory = memory
-        elif 0 < memory <= 1:
-            self._ray_memory = ceil(virtual_memory().available * memory)
-        elif 1 < memory <= virtual_memory().available:
-            self._ray_memory = ceil(memory)
-        else:
-            raise MemoryError(
-                f"Cannot allocate {memory} bytes of memory to ray. "
-                f"Only {virtual_memory().available} bytes are currently available."
-            )
-        ray.shutdown()
-        ray.init(num_cpus=num_cpus, memory=self._ray_memory, **kwds)
-        return self
-
-=======
->>>>>>> 572579a1
     def set_dask_threshold(self, dask_threshold=1):
         """
         Set the threshold (seconds) for maximum allowed estimated duration of pandas apply before switching to dask
